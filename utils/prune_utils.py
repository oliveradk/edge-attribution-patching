import sys
sys.path.append('Automatic-Circuit-Discovery/')
from tqdm import tqdm
import torch
from acdc.TLACDCExperiment import TLACDCExperiment
from acdc.acdc_utils import TorchIndex, EdgeType
import torch as t
from torch import Tensor
import einops
import itertools

from transformer_lens import HookedTransformer, ActivationCache

from jaxtyping import Bool
from typing import Callable, Tuple, Literal, Dict, Optional, List, Union, Set
from utils.graphics_utils import get_node_name
from typing import NamedTuple

ModelComponent = NamedTuple("ModelComponent", [("hook_point_name", str), ("index", TorchIndex)]) # Abstraction for a node in the computational graph. TODO: move this into ACDC repo when standardised

def remove_redundant_node(exp, node, safe=True, allow_fails=True):
        if safe:
            for parent_name in exp.corr.edges[node.name][node.index]:
                for parent_index in exp.corr.edges[node.name][node.index][parent_name]:
                    if exp.corr.edges[node.name][node.index][parent_name][parent_index].present:
                        raise Exception(f"You should not be removing a node that is still used by another node {node} {(parent_name, parent_index)}")

        bfs = [node]
        bfs_idx = 0

        while bfs_idx < len(bfs):
            cur_node = bfs[bfs_idx]
            bfs_idx += 1

            children = exp.corr.graph[cur_node.name][cur_node.index].children

            for child_node in children:
                if not cur_node.index in exp.corr.edges[child_node.name][child_node.index][cur_node.name]:
                    #print(f'\t CANT remove edge {cur_node.name}, {cur_node.index} <-> {child_node.name}, {child_node.index}')
                    continue
                    
                try:
                    #print(f'\t Removing edge {cur_node.name}, {cur_node.index} <-> {child_node.name}, {child_node.index}')
                    exp.corr.remove_edge(
                        child_node.name, child_node.index, cur_node.name, cur_node.index
                    )
                except KeyError as e:
                    print("Got an error", e)
                    if allow_fails:
                        continue
                    else:
                        raise e

                remove_this = True
                for parent_of_child_name in exp.corr.edges[child_node.name][child_node.index]:
                    for parent_of_child_index in exp.corr.edges[child_node.name][child_node.index][parent_of_child_name]:
                        if exp.corr.edges[child_node.name][child_node.index][parent_of_child_name][parent_of_child_index].present:
                            remove_this = False
                            break
                    if not remove_this:
                        break

                if remove_this and child_node not in bfs:
                    bfs.append(child_node)

def remove_node(exp, node):
    '''
        Method that removes node from model. Assumes children point towards
        the end of the residual stream and parents point towards the beginning.

        exp: A TLACDCExperiment object with a reverse top sorted graph
        node: A TLACDCInterpNode describing the node to remove
        root: Initally the first node in the graph
    '''
    #Removing all edges pointing to the node
    remove_edges = []
    for p_name in exp.corr.edges[node.name][node.index]:
        for p_idx in exp.corr.edges[node.name][node.index][p_name]:
            edge = exp.corr.edges[node.name][node.index][p_name][p_idx]
            remove_edges.append((node.name, node.index, p_name, p_idx))
            edge.present = False
    for n_name, n_idx, p_name, p_idx in remove_edges:
        #print(f'\t Removing edge {p_name}, {p_idx} <-> {n_name}, {n_idx}')
        exp.corr.remove_edge(
            n_name, n_idx, p_name, p_idx
        )
    # Removing all outgoing edges from the node using BFS
    remove_redundant_node(exp, node, safe=False)

def find_attn_node(exp, layer, head):
    return exp.corr.graph[f'blocks.{layer}.attn.hook_result'][TorchIndex([None, None, head])]

def find_attn_node_qkv(exp, layer, head):
    nodes = []
    for qkv in ['q', 'k', 'v']:
        nodes.append(exp.corr.graph[f'blocks.{layer}.attn.hook_{qkv}'][TorchIndex([None, None, head])])
        nodes.append(exp.corr.graph[f'blocks.{layer}.hook_{qkv}_input'][TorchIndex([None, None, head])])
    return nodes
    
def split_layers_and_heads(act: Tensor, model: HookedTransformer) -> Tensor:
    return einops.rearrange(act, '(layer head) batch seq d_model -> layer head batch seq d_model',
                            layer=model.cfg.n_layers,
                            head=model.cfg.n_heads)

hook_filter = lambda name: name.endswith("ln1.hook_normalized") or name.endswith("attn.hook_result")

def get_3_caches(model, clean_input, corrupted_input, metric, mode: Literal["node", "edge"]="node"):
    # cache the activations and gradients of the clean inputs
    model.reset_hooks()
    clean_cache = {}

    def forward_cache_hook(act, hook):
        clean_cache[hook.name] = act.detach()

    edge_acdcpp_outgoing_filter = lambda name: name.endswith(("hook_result", "hook_mlp_out", "blocks.0.hook_resid_pre"))
    model.add_hook(hook_filter if mode == "node" else edge_acdcpp_outgoing_filter, forward_cache_hook, "fwd")

    clean_grad_cache = {}

    def backward_cache_hook(act, hook):
        clean_grad_cache[hook.name] = act.detach()
<<<<<<< HEAD
    edge_acdcpp_incoming_filter = lambda name: name.endswith(("hook_q_input", "hook_k_input", "hook_v_input", "hook_mlp_in", f"blocks.{model.cfg.n_layers-1}.hook_resid_post"))
    model.add_hook(hook_filter if mode=="node" else edge_acdcpp_incoming_filter, backward_cache_hook, "bwd")
=======

    incoming_ends = ["hook_q_input", "hook_k_input", "hook_v_input", f"blocks.{model.cfg.n_layers-1}.hook_resid_post"]
    if not model.cfg.attn_only:
        incoming_ends.append("hook_mlp_in")
    edge_acdcpp_incoming_filter = lambda name: name.endswith(tuple(incoming_ends))
    model.add_hook(hook_filter if mode=="node" else edge_acdcpp_incoming_filter, backward_cache_hook, "bwd")
    value = metric(model(clean_input))
>>>>>>> 6ca51b28


    value.backward()

    # cache the activations of the corrupted inputs
    model.reset_hooks()
    corrupted_cache = {}

    def forward_corrupted_cache_hook(act, hook):
        corrupted_cache[hook.name] = act.detach()

    model.add_hook(hook_filter if mode == "node" else edge_acdcpp_outgoing_filter, forward_corrupted_cache_hook, "fwd")
    model(corrupted_input)
    model.reset_hooks()

    clean_cache = ActivationCache(clean_cache, model)
    corrupted_cache = ActivationCache(corrupted_cache, model)
    clean_grad_cache = ActivationCache(clean_grad_cache, model)
    return clean_cache, corrupted_cache, clean_grad_cache

def get_nodes(correspondence):
    nodes = set()
    for child_hook_name in correspondence.edges:
        for child_index in correspondence.edges[child_hook_name]:
            for parent_hook_name in correspondence.edges[child_hook_name][child_index]:
                for parent_index in correspondence.edges[child_hook_name][child_index][parent_hook_name]:
                    edge = correspondence.edges[child_hook_name][child_index][parent_hook_name][parent_index]

                    parent = correspondence.graph[parent_hook_name][parent_index]
                    child = correspondence.graph[child_hook_name][child_index]

                    parent_name = get_node_name(parent, show_full_index=False)
                    child_name = get_node_name(child, show_full_index=False)
                    
                    if any(qkv in child_name or qkv in parent_name for qkv in ['_q_', '_k_', '_v_']):
                        continue
                    parent_name = parent_name.replace("_q>", ">").replace("_k>", ">").replace("_v>", ">")
                    child_name = child_name.replace("_q>", ">").replace("_k>", ">").replace("_v>", ">")

                    if parent_name == child_name:
                        # Important this go after the qkv removal
                        continue
                    
                    if edge.present and edge.edge_type != EdgeType.PLACEHOLDER:
                        #print(f'Edge from {parent_name=} to {child_name=}')
                        for node_name in [parent_name, child_name]:
                            nodes.add(node_name)
    return nodes

def acdc_nodes(model: HookedTransformer,
    clean_input: Tensor,
    corrupted_input: Tensor,
    metric: Callable[[Tensor], Tensor],
    threshold: float,
    exp: TLACDCExperiment,
    pass_tokens_to_metric = False,
    verbose: bool = False,
    attr_absolute_val: bool = False,
    mode: Literal["node", "edge"]="node",
) -> Dict: # TODO label this dict more precisely for the edge vs node methods
    '''
    Runs attribution-patching-based ACDC on the model, using the given metric and data.
    Returns the pruned model, and which heads were pruned.

    Arguments:
        model: the model to prune
        clean_input: the input to the model that contains should elicit the behavior we're looking for
        corrupted_input: the input to the model that should elicit random behavior
        metric: the metric to use to compare the model's performance on the clean and corrupted inputs
        threshold: the threshold below which to prune
        create_model: a function that returns a new model of the same type as the input model
        attr_absolute_val: whether to take the absolute value of the attribution before thresholding
    '''
    # get the 2 fwd and 1 bwd caches; cache "normalized" and "result" of attn layers
<<<<<<< HEAD
    clean_cache, corrupted_cache, clean_grad_cache = get_3_caches(model, clean_input, corrupted_input, metric, pass_tokens_to_metric=pass_tokens_to_metric, mode=mode)
=======
    clean_cache, corrupted_cache, clean_grad_cache = get_3_caches(model, clean_input, corrupted_input, metric, mode=mode)
>>>>>>> 6ca51b28

    if mode == "node":
        # compute first-order Taylor approximation for each node to get the attribution
        clean_head_act = clean_cache.stack_head_results()
        corr_head_act = corrupted_cache.stack_head_results()
        clean_grad_act = clean_grad_cache.stack_head_results()

        # compute attributions of each node
        node_attr = (clean_head_act - corr_head_act) * clean_grad_act
        # separate layers and heads, sum over d_model (to complete the dot product), batch, and seq
        node_attr = split_layers_and_heads(node_attr, model).sum((2, 3, 4))

        if attr_absolute_val:
            node_attr = node_attr.abs()
        del clean_cache
        del clean_head_act
        del corrupted_cache
        del corr_head_act
        del clean_grad_cache
        del clean_grad_act
        t.cuda.empty_cache()
        # prune all nodes whose attribution is below the threshold
        should_prune = node_attr < threshold
        pruned_nodes_attr = {}

        for layer, head in itertools.product(range(model.cfg.n_layers), range(model.cfg.n_heads)):
            if should_prune[layer, head]:
                # REMOVING NODE
                if verbose:
                    print(f'PRUNING L{layer}H{head} with attribution {node_attr[layer, head]}')
                # Find the corresponding node in computation graph
                node = find_attn_node(exp, layer, head)
                if verbose:
                    print(f'\tFound node {node.name}')
                # Prune node
                remove_node(exp, node)
                if verbose:
                    print(f'\tRemoved node {node.name}')
                pruned_nodes_attr[(layer, head)] = node_attr[layer, head].item()
                
                # REMOVING QKV
                qkv_nodes = find_attn_node_qkv(exp, layer, head)
                for node in qkv_nodes:
                    remove_node(exp, node)
        return pruned_nodes_attr
    
    elif mode=="edge":
        # Setup the upstream components
        upstream_components: List[ModelComponent] = [ModelComponent(hook_point_name=node.name, index=node.index) for node in exp.corr.nodes() if node.name.endswith(("_embed", "attn.hook_result", "mlp_out"))]
        downstream_components: List[ModelComponent] = [ModelComponent(hook_point_name=node.name, index=node.index) for node in exp.corr.nodes() if node.name.endswith(("k_input", "q_input", "v_input", "mlp_in", "resid_post"))]

        results: Dict[Tuple[ModelComponent, ModelComponent], float] = {}
        
        for upstream_component, downstream_component in tqdm(list(itertools.product(
            upstream_components,
            downstream_components,
<<<<<<< HEAD
        ))):
=======
        ))): # TODO ideally we should batch compute things in this loop
>>>>>>> 6ca51b28
            if "." in upstream_component.hook_point_name and "." in downstream_component.hook_point_name: # hook_embed and hook_pos_embed have no . but should always be connected anyway
                upstream_layer = int(upstream_component.hook_point_name.split(".")[1])
                downstream_layer = int(downstream_component.hook_point_name.split(".")[1])
                if upstream_layer > downstream_layer:
                    continue
                if upstream_layer == downstream_layer and (upstream_component.hook_point_name.endswith("mlp_out") or downstream_component.hook_point_name.endswith(("q_input", "k_input", "v_input"))):
                    # Other cases where upstream is actually after downstream!
                    continue

            current_result = (clean_grad_cache[downstream_component.hook_point_name].cpu()[downstream_component.index.as_index] * (clean_cache[upstream_component.hook_point_name].cpu()[upstream_component.index.as_index] - corrupted_cache[upstream_component.hook_point_name].cpu()[upstream_component.index.as_index])).sum()
            if attr_absolute_val: 
                current_result = current_result.abs()
            results[upstream_component, downstream_component] = current_result.item()
            should_prune = current_result < threshold

            if should_prune:
                edge_tuple = (downstream_component.hook_point_name, downstream_component.index, upstream_component.hook_point_name, upstream_component.index)
                exp.corr.edges[edge_tuple[0]][edge_tuple[1]][edge_tuple[2]][edge_tuple[3]].present = False
                exp.corr.remove_edge(*edge_tuple)

            else:
                if verbose: # Putting this here since tons of things get pruned when doing edges!
                    print(f'NOT PRUNING {upstream_component=} {downstream_component=} with attribution {current_result}')

        return results
    
    else:
        raise Exception(f"Mode {mode} not supported")<|MERGE_RESOLUTION|>--- conflicted
+++ resolved
@@ -119,10 +119,6 @@
 
     def backward_cache_hook(act, hook):
         clean_grad_cache[hook.name] = act.detach()
-<<<<<<< HEAD
-    edge_acdcpp_incoming_filter = lambda name: name.endswith(("hook_q_input", "hook_k_input", "hook_v_input", "hook_mlp_in", f"blocks.{model.cfg.n_layers-1}.hook_resid_post"))
-    model.add_hook(hook_filter if mode=="node" else edge_acdcpp_incoming_filter, backward_cache_hook, "bwd")
-=======
 
     incoming_ends = ["hook_q_input", "hook_k_input", "hook_v_input", f"blocks.{model.cfg.n_layers-1}.hook_resid_post"]
     if not model.cfg.attn_only:
@@ -130,7 +126,6 @@
     edge_acdcpp_incoming_filter = lambda name: name.endswith(tuple(incoming_ends))
     model.add_hook(hook_filter if mode=="node" else edge_acdcpp_incoming_filter, backward_cache_hook, "bwd")
     value = metric(model(clean_input))
->>>>>>> 6ca51b28
 
 
     value.backward()
@@ -205,11 +200,7 @@
         attr_absolute_val: whether to take the absolute value of the attribution before thresholding
     '''
     # get the 2 fwd and 1 bwd caches; cache "normalized" and "result" of attn layers
-<<<<<<< HEAD
-    clean_cache, corrupted_cache, clean_grad_cache = get_3_caches(model, clean_input, corrupted_input, metric, pass_tokens_to_metric=pass_tokens_to_metric, mode=mode)
-=======
     clean_cache, corrupted_cache, clean_grad_cache = get_3_caches(model, clean_input, corrupted_input, metric, mode=mode)
->>>>>>> 6ca51b28
 
     if mode == "node":
         # compute first-order Taylor approximation for each node to get the attribution
@@ -266,11 +257,7 @@
         for upstream_component, downstream_component in tqdm(list(itertools.product(
             upstream_components,
             downstream_components,
-<<<<<<< HEAD
-        ))):
-=======
         ))): # TODO ideally we should batch compute things in this loop
->>>>>>> 6ca51b28
             if "." in upstream_component.hook_point_name and "." in downstream_component.hook_point_name: # hook_embed and hook_pos_embed have no . but should always be connected anyway
                 upstream_layer = int(upstream_component.hook_point_name.split(".")[1])
                 downstream_layer = int(downstream_component.hook_point_name.split(".")[1])
